# Sietch Vault

[![CI](https://github.com/substantialcattle5/sietch/actions/workflows/ci.yml/badge.svg)](https://github.com/substantialcattle5/sietch/actions/workflows/ci.yml)
[![Release](https://github.com/substantialcattle5/sietch/actions/workflows/release.yml/badge.svg)](https://github.com/substantialcattle5/sietch/actions/workflows/release.yml)
[![codecov](https://codecov.io/gh/substantialcattle5/sietch/branch/main/graph/badge.svg)](https://codecov.io/gh/substantialcattle5/sietch)
[![Go Report Card](https://goreportcard.com/badge/github.com/substantialcattle5/sietch)](https://goreportcard.com/report/github.com/substantialcattle5/sietch)
[![GitHub Clones](https://img.shields.io/badge/dynamic/json?color=success&label=Clone&query=count&url=https://gist.githubusercontent.com/SubstantialCattle5/a8c741d7828edd5af9f6128e583ff9a7/raw/clone.json&logo=github)](https://github.com/SubstantialCattle5/Sietch)

Sietch creates self-contained encrypted vaults that can sync over LAN, sneakernet (USB drives), or weak WiFi networks. It operates fully offline, using chunked data, encryption, and peer-to-peer protocols to ensure your files are always protected and available—even when the internet is not.

## Why Sietch?

Sietch Vault is designed for environments where:

- Internet is scarce, censored, or unreliable
- Data privacy is a necessity, not an optional feature
- People work nomadically—researchers, journalists, activists

## Quick Start

### Installation

```bash
git clone https://github.com/substantialcattle5/sietch.git
cd sietch
make build
```

### Basic Usage

**Create a vault**

```bash
sietch init --name dune --key-type aes        # AES-256-GCM encryption
sietch init --name dune --key-type chacha20   # ChaCha20-Poly1305 encryption
```

**Add files**

```bash
# Single file
sietch add ./secrets/thumper-plans.pdf documents/

# Multiple files with individual destinations
sietch add file1.txt dest1/ file2.txt dest2/

# Multiple files to single destination
sietch add ~/photos/img1.jpg ~/photos/img2.jpg vault/photos/
```

**Sync over LAN**

```bash
sietch sync /ip4/192.168.1.42/tcp/4001/p2p/QmPeerID
# or auto-discover peers
sietch sync
```

**Retrieve files**

```bash
sietch get thumper-plans.pdf ./retrieved/
```

## Core Features

| Feature              | Description                                                           |
| -------------------- | --------------------------------------------------------------------- |
| **AES256/GPG**       | Files are chunked and encrypted with strong symmetric/asymmetric keys |
| **ChaCha20**         | Modern authenticated encryption with ChaCha20-Poly1305 AEAD           |
| **Offline Sync**     | Rsync-style syncing over TCP or LibP2P                                |
| **Gossip Discovery** | Lightweight peer discovery protocol for LAN environments              |
| **CLI First UX**     | Fast, minimal CLI to manage vaults and syncs                          |

## How It Works

### Chunking & Deduplication

- Files are split into configurable chunks (default: 4MB)
- Identical chunks across files are deduplicated to save space
- Please Refer [this](internal/deduplication/README.md) documentation to understand how Deduplication works.

### Encryption

Each chunk is encrypted before storage using:

- **Symmetric**: AES-256-GCM or ChaCha20-Poly1305 with passphrase
- **Asymmetric**: GPG-compatible public/private keypairs

### Peer Discovery

Peers discover each other via:

- LAN gossip (UDP broadcast)
- Manual IP whitelisting
- QR-code sharing _(coming soon)_

### Syncing

Inspired by rsync, Sietch only transfers:

- Missing chunks
- Changed metadata
- Over encrypted TCP connections with optional compression

## Available Commands

### Core Operations

```bash
sietch init [flags]                    # Initialize a new vault
sietch add <source> <destination> [args...]  # Add files to vault (multiple file support)
sietch get <filename> <output-path>    # Retrieve files from vault
sietch ls [path]                       # List vault contents
sietch delete <filename>               # Delete files from vault
```

### Network Operations

```bash
sietch discover [flags]                # Discover peers on local network
sietch sync [peer-address]             # Sync with other vaults
sietch sneak [flags]                   # Transfer via sneakernet (USB)
```

### Management

```bash
sietch dedup stats                     # Show deduplication statistics
sietch dedup gc                        # Run garbage collection
sietch dedup optimize                  # Optimize storage
sietch scaffold [flags]                # Create vault from template
```

## Advanced Usage

**View vault contents**

```bash
sietch ls                              # List all files
sietch ls docs/                        # List files in specific directory
sietch ls --long                       # Show detailed information
```

**Network synchronization**

```bash
sietch discover                        # Find peers automatically
sietch sync                            # Auto-discover and sync
sietch sync /ip4/192.168.1.5/tcp/4001/p2p/QmPeerID  # Sync with specific peer
```

**Sneakernet transfer**

```bash
sietch sneak                           # Interactive mode
sietch sneak --source /media/usb/vault # Transfer from USB vault
sietch sneak --dry-run --source /backup/vault  # Preview transfer
```

**Deduplication management**

```bash
sietch dedup stats                     # Show statistics
sietch dedup gc                        # Clean unreferenced chunks
sietch dedup optimize                  # Optimize storage layout
```

## Planned Features (Not Yet Implemented)

The following features are planned for future releases:

```bash
# Recovery operations (planned)
sietch recover --from .backup
sietch recover --from-remote peer-id
sietch recover --rebuild-metadata
sietch recover --verify-hashes

# Standalone decryption (planned)
sietch decrypt <file> <output>

# Direct manifest access (planned)
sietch manifest
```

## Development

### Prerequisites

- **Go 1.23+** – [Download](https://golang.org/dl/)
- **Git** – Version control

### Quick Development Setup

1. **Clone and setup**

   ```bash
   git clone https://github.com/substantialcattle5/sietch.git
   cd sietch
   ./scripts/setup-hooks.sh
   ```

2. **Verify installation**
   ```bash
   make check-versions
   make build
   make test
   ```

### Available Commands

```bash
make help            # List all commands
make dev             # Format, test, build
make check           # Full quality checks
make test-coverage   # Run tests with coverage
make security-audit  # Security checks
```

For detailed development guidelines, see [CONTRIBUTING.md](CONTRIBUTING.md).

## Contributing

We welcome contributions of all kinds! Whether you're fixing bugs, adding features, improving documentation, or enhancing UX.

**Quick contribution steps:**

1. Fork the repository
2. Create a feature branch: `git checkout -b feature/stillsuit`
3. Make your changes following our [style guidelines](CONTRIBUTING.md#styleguides)
4. Commit using [conventional commits](CONTRIBUTING.md#commit-messages)
5. Push and open a Pull Request

See our [Contributing Guide](CONTRIBUTING.md) for detailed information about:

- Development environment setup
- Code style guidelines
- Testing requirements
- Review process

## Inspiration & Credits

Sietch draws inspiration from:

- **Syncthing** - Decentralized file synchronization
- **IPFS** - Content-addressed storage
- **Obsidian Sync** - Seamless cross-device syncing

Built with ❤️ in Go by the open source community.

## Contributors

Thanks to all our amazing contributors!

<!-- readme: contributors -start -->
<table>
	<tbody>
		<tr>
            <td align="center">
                <a href="https://github.com/SubstantialCattle5">
                    <img src="https://avatars.githubusercontent.com/u/92233871?v=4" width="100;" alt="SubstantialCattle5"/>
                    <br />
                    <sub><b>Nilay Nath Sharan</b></sub>
                </a>
            </td>
            <td align="center">
                <a href="https://github.com/MrKeiKun">
                    <img src="https://avatars.githubusercontent.com/u/4362134?v=4" width="100;" alt="MrKeiKun"/>
                    <br />
                    <sub><b>Lorenzo (Kei) Buitizon</b></sub>
                </a>
            </td>
            <td align="center">
                <a href="https://github.com/harshalranjhani">
                    <img src="https://avatars.githubusercontent.com/u/94748669?v=4" width="100;" alt="harshalranjhani"/>
                    <br />
                    <sub><b>Harshal Ranjhani</b></sub>
                </a>
            </td>
            <td align="center">
                <a href="https://github.com/Janmesh23">
                    <img src="https://avatars.githubusercontent.com/u/183159485?v=4" width="100;" alt="Janmesh23"/>
                    <br />
                    <sub><b>Janmesh </b></sub>
                </a>
            </td>
            <td align="center">
                <a href="https://github.com/ABHINAVGARG05">
                    <img src="https://avatars.githubusercontent.com/u/143117260?v=4" width="100;" alt="ABHINAVGARG05"/>
                    <br />
                    <sub><b>Abhinav Garg</b></sub>
                </a>
            </td>
            <td align="center">
                <a href="https://github.com/Janmesh23">
                    <img src="https://avatars.githubusercontent.com/u/183159485?v=4" width="100;" alt="Janmesh23"/>
                    <br />
                    <sub><b>Janmesh </b></sub>
                </a>
            </td>
            <td align="center">
                <a href="https://github.com/Akash29g">
                    <img src="https://avatars.githubusercontent.com/u/77738997?v=4" width="100;" alt="Akash29g"/>
                    <br />
                    <sub><b>Akash Goswami</b></sub>
                </a>
            </td>
		</tr>
		<tr>
            <td align="center">
                <a href="https://github.com/anuja12mishra">
                    <img src="https://avatars.githubusercontent.com/u/109236275?v=4" width="100;" alt="anuja12mishra"/>
                    <br />
                    <sub><b>Anuja Mishra</b></sub>
                </a>
            </td>
            <td align="center">
                <a href="https://github.com/cjtaylor1990">
                    <img src="https://avatars.githubusercontent.com/u/9288608?v=4" width="100;" alt="cjtaylor1990"/>
                    <br />
                    <sub><b>Corbin Taylor</b></sub>
                </a>
            </td>
            <td align="center">
<<<<<<< HEAD
=======
                <a href="https://github.com/Deepam02">
                    <img src="https://avatars.githubusercontent.com/u/116721751?v=4" width="100;" alt="Deepam02"/>
                    <br />
                    <sub><b>Deepam Goyal</b></sub>
                </a>
            </td>
            <td align="center">
>>>>>>> 35e37a7f
                <a href="https://github.com/Udayan853">
                    <img src="https://avatars.githubusercontent.com/u/76378994?v=4" width="100;" alt="Udayan853"/>
                    <br />
                    <sub><b>Udayan Kulkarni</b></sub>
                </a>
            </td>
		</tr>
	<tbody>
</table>
<!-- readme: contributors -end -->

## License

Licensed under the **MIT License** – see the [LICENSE](LICENSE) file for details.

---

> _"When you live in the desert, you develop a very strong survival instinct."_ – Chani, _Dune_<|MERGE_RESOLUTION|>--- conflicted
+++ resolved
@@ -323,8 +323,6 @@
                 </a>
             </td>
             <td align="center">
-<<<<<<< HEAD
-=======
                 <a href="https://github.com/Deepam02">
                     <img src="https://avatars.githubusercontent.com/u/116721751?v=4" width="100;" alt="Deepam02"/>
                     <br />
@@ -332,7 +330,6 @@
                 </a>
             </td>
             <td align="center">
->>>>>>> 35e37a7f
                 <a href="https://github.com/Udayan853">
                     <img src="https://avatars.githubusercontent.com/u/76378994?v=4" width="100;" alt="Udayan853"/>
                     <br />
